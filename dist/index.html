<!DOCTYPE html>
<html lang="en-us">
  <head>
    <meta charSet="utf-8"/>
    <meta name="viewport" content="width=device-width, initial-scale=1" />
    <title>elm-webpack-starter</title>
    <meta name="description" content="Elm Webpack Starter"/>
    <meta name="author" content="Peter Morawiec"/>
    <link rel="shortcut icon" type="image/png" href="./favicon.ico"/>
<<<<<<< HEAD
    <link rel="stylesheet" type="text/css" href="./css/stylesheet.css" />
  </head>
=======
  <link href="./177243db437a78f02967.css" rel="stylesheet"></head>
>>>>>>> 112c9f4c
  <body>
    <div id="main"></div>
  <script src="177243db437a78f02967.js"></script></body>
</html><|MERGE_RESOLUTION|>--- conflicted
+++ resolved
@@ -7,12 +7,7 @@
     <meta name="description" content="Elm Webpack Starter"/>
     <meta name="author" content="Peter Morawiec"/>
     <link rel="shortcut icon" type="image/png" href="./favicon.ico"/>
-<<<<<<< HEAD
-    <link rel="stylesheet" type="text/css" href="./css/stylesheet.css" />
-  </head>
-=======
   <link href="./177243db437a78f02967.css" rel="stylesheet"></head>
->>>>>>> 112c9f4c
   <body>
     <div id="main"></div>
   <script src="177243db437a78f02967.js"></script></body>
